--- conflicted
+++ resolved
@@ -182,24 +182,14 @@
     public async Task UploadStreamAsync(string blobName, Stream dataStream, CancellationToken cancellationToken = default)
     {
         var blobClient = _blobContainerClient.GetBlobClient(blobName);
-<<<<<<< HEAD
-        
-=======
-
->>>>>>> 179c6fa8
+
         try
         {
             await blobClient.UploadAsync(dataStream, cancellationToken);
         }
-<<<<<<< HEAD
-        catch
-        {
-            await CreateContainerAsync();
-=======
-        catch (RequestFailedException)
-        {
-            await CreateContainerAsync(cancellationToken);
->>>>>>> 179c6fa8
+        catch (RequestFailedException)
+        {
+            await CreateContainerAsync(cancellationToken);
             await blobClient.UploadAsync(dataStream, cancellationToken);
         }
     }
@@ -212,15 +202,9 @@
         {
             await blobClient.UploadAsync(BinaryData.FromString(content), cancellationToken);
         }
-<<<<<<< HEAD
-        catch
-        {
-            await CreateContainerAsync();
-=======
-        catch (RequestFailedException)
-        {
-            await CreateContainerAsync(cancellationToken);
->>>>>>> 179c6fa8
+        catch (RequestFailedException)
+        {
+            await CreateContainerAsync(cancellationToken);
             await blobClient.UploadAsync(BinaryData.FromString(content), cancellationToken);
         }
     }
@@ -235,15 +219,9 @@
             {
                 await blobClient.UploadAsync(fs, cancellationToken);
             }
-<<<<<<< HEAD
-            catch
-            {
-                await CreateContainerAsync();
-=======
             catch (RequestFailedException)
             {
                 await CreateContainerAsync(cancellationToken);
->>>>>>> 179c6fa8
                 await blobClient.UploadAsync(fs, cancellationToken);
             }
         }
@@ -272,15 +250,9 @@
         {
             await blobClient.UploadAsync(BinaryData.FromBytes(data), cancellationToken);
         }
-<<<<<<< HEAD
-        catch
-        {
-            await CreateContainerAsync();
-=======
-        catch (RequestFailedException)
-        {
-            await CreateContainerAsync(cancellationToken);
->>>>>>> 179c6fa8
+        catch (RequestFailedException)
+        {
+            await CreateContainerAsync(cancellationToken);
             await blobClient.UploadAsync(BinaryData.FromBytes(data), cancellationToken);
         }
     }
@@ -290,8 +262,6 @@
         string fileName = $"{Guid.NewGuid().ToString("N").ToLowerInvariant()}.txt";
 
         var blobClient = _blobContainerClient.GetBlobClient(fileName);
-<<<<<<< HEAD
-=======
 
         try
         {
@@ -302,18 +272,7 @@
             await CreateContainerAsync(cancellationToken);
             await blobClient.UploadAsync(BinaryData.FromString(content), cancellationToken);
         }
->>>>>>> 179c6fa8
-
-        try
-        {
-            await blobClient.UploadAsync(BinaryData.FromString(content), cancellationToken);
-        }
-        catch
-        {
-            await CreateContainerAsync();
-            await blobClient.UploadAsync(BinaryData.FromString(content), cancellationToken);
-        }
-        
+
         return fileName;
     }
 
@@ -326,15 +285,9 @@
         {
             await blobClient.UploadAsync(dataStream, cancellationToken);
         }
-<<<<<<< HEAD
-        catch
-        {
-            await CreateContainerAsync();
-=======
-        catch (RequestFailedException)
-        {
-            await CreateContainerAsync(cancellationToken);
->>>>>>> 179c6fa8
+        catch (RequestFailedException)
+        {
+            await CreateContainerAsync(cancellationToken);
             await blobClient.UploadAsync(dataStream, cancellationToken);
         }
 
@@ -354,10 +307,6 @@
 
         await _blobContainerClient.SetAccessPolicyAsync(_options.PublicAccessType, cancellationToken: cancellationToken);
     }
-<<<<<<< HEAD
-    
-=======
-
->>>>>>> 179c6fa8
+
     #endregion
 }