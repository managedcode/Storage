<<<<<<< HEAD
﻿using System;
using FluentAssertions;
=======
﻿using System.Threading.Tasks;
>>>>>>> d21f08eb
using ManagedCode.Storage.Core.Extensions;
using ManagedCode.Storage.FileSystem.Extensions;
using Microsoft.Extensions.DependencyInjection;
using Xunit;

namespace ManagedCode.Storage.Tests.FileSystem
{
    public class FileSystemTests : StorageBaseTests
    {
<<<<<<< HEAD
        private IPhotoStorage _photoStorage;
        private IDocumentStorage _documentStorage;
        private string _testDirectory;

=======
>>>>>>> d21f08eb
        public FileSystemTests()
        {
            var services = new ServiceCollection();

            _testDirectory = Path.Combine(Environment.CurrentDirectory, "my_tests_files");
            
            services.AddManagedCodeStorage()
                .AddFileSystemStorage(opt =>
                {
                    opt.Path = _testDirectory;
                })
                    .Add<IPhotoStorage>(opt =>
                    {
                        opt.Path = "photos";
                    })
                    .Add<IDocumentStorage>(opt =>
                    {
                        opt.Path = "documents";
                    });

            var provider = services.BuildServiceProvider();

            _blobStorage = provider.GetService<IDocumentStorage>();
        }

        [Fact]
        public void WhenDIInitialized()
        {
            DIInitialized();
        }

        [Fact]
        public async Task WhenSingleBlobExistsIsCalled()
        {
<<<<<<< HEAD
            var result = await _documentStorage.ExistsAsync("random.txt");
            result.Should().BeFalse();
=======
            await SingleBlobExistsIsCalled("a.txt");
>>>>>>> d21f08eb
        }

        [Fact]
        public async Task WhenDownloadAsyncIsCalled()
        {
<<<<<<< HEAD
            await _documentStorage.UploadAsync("a.txt", "test content for a.txt");
            var stream = await _documentStorage.DownloadAsStreamAsync("a.txt");
            stream.Seek(0, SeekOrigin.Begin);
            using var sr = new StreamReader(stream, Encoding.UTF8);

            string content = await sr.ReadToEndAsync();

            content.Should().NotBeNull();
=======
            await DownloadAsyncIsCalled("a.txt");
>>>>>>> d21f08eb
        }

        [Fact]
        public async Task WhenDownloadAsyncToFileIsCalled()
        {
<<<<<<< HEAD
            await _documentStorage.UploadAsync("a1.txt", "test content for a1.txt");
            var tempFile = await _documentStorage.DownloadAsync("a1.txt");
            using var sr = new StreamReader(tempFile.FileStream, Encoding.UTF8);

            string content = await sr.ReadToEndAsync();

            content.Should().NotBeNull();
=======
            await DownloadAsyncToFileIsCalled("a.txt");
>>>>>>> d21f08eb
        }

        [Fact]
        public async Task WhenUploadAsyncIsCalled()
        {
<<<<<<< HEAD
            var lineToUpload = "some text";

            var byteArray = Encoding.ASCII.GetBytes(lineToUpload);
            var stream = new MemoryStream(byteArray);

            await _documentStorage.UploadStreamAsync("b.txt", stream);
=======
            await UploadAsyncIsCalled("a.txt");
>>>>>>> d21f08eb
        }

        [Fact]
        public async Task WhenDeleteAsyncIsCalled()
        {
            await DeleteAsyncIsCalled("a.txt");
        }
    }
}<|MERGE_RESOLUTION|>--- conflicted
+++ resolved
@@ -1,9 +1,4 @@
-<<<<<<< HEAD
-﻿using System;
-using FluentAssertions;
-=======
 ﻿using System.Threading.Tasks;
->>>>>>> d21f08eb
 using ManagedCode.Storage.Core.Extensions;
 using ManagedCode.Storage.FileSystem.Extensions;
 using Microsoft.Extensions.DependencyInjection;
@@ -13,13 +8,6 @@
 {
     public class FileSystemTests : StorageBaseTests
     {
-<<<<<<< HEAD
-        private IPhotoStorage _photoStorage;
-        private IDocumentStorage _documentStorage;
-        private string _testDirectory;
-
-=======
->>>>>>> d21f08eb
         public FileSystemTests()
         {
             var services = new ServiceCollection();
@@ -54,60 +42,25 @@
         [Fact]
         public async Task WhenSingleBlobExistsIsCalled()
         {
-<<<<<<< HEAD
-            var result = await _documentStorage.ExistsAsync("random.txt");
-            result.Should().BeFalse();
-=======
             await SingleBlobExistsIsCalled("a.txt");
->>>>>>> d21f08eb
         }
 
         [Fact]
         public async Task WhenDownloadAsyncIsCalled()
         {
-<<<<<<< HEAD
-            await _documentStorage.UploadAsync("a.txt", "test content for a.txt");
-            var stream = await _documentStorage.DownloadAsStreamAsync("a.txt");
-            stream.Seek(0, SeekOrigin.Begin);
-            using var sr = new StreamReader(stream, Encoding.UTF8);
-
-            string content = await sr.ReadToEndAsync();
-
-            content.Should().NotBeNull();
-=======
             await DownloadAsyncIsCalled("a.txt");
->>>>>>> d21f08eb
         }
 
         [Fact]
         public async Task WhenDownloadAsyncToFileIsCalled()
         {
-<<<<<<< HEAD
-            await _documentStorage.UploadAsync("a1.txt", "test content for a1.txt");
-            var tempFile = await _documentStorage.DownloadAsync("a1.txt");
-            using var sr = new StreamReader(tempFile.FileStream, Encoding.UTF8);
-
-            string content = await sr.ReadToEndAsync();
-
-            content.Should().NotBeNull();
-=======
             await DownloadAsyncToFileIsCalled("a.txt");
->>>>>>> d21f08eb
         }
 
         [Fact]
         public async Task WhenUploadAsyncIsCalled()
         {
-<<<<<<< HEAD
-            var lineToUpload = "some text";
-
-            var byteArray = Encoding.ASCII.GetBytes(lineToUpload);
-            var stream = new MemoryStream(byteArray);
-
-            await _documentStorage.UploadStreamAsync("b.txt", stream);
-=======
             await UploadAsyncIsCalled("a.txt");
->>>>>>> d21f08eb
         }
 
         [Fact]
