--- conflicted
+++ resolved
@@ -58,16 +58,7 @@
         [Fact]
         public async Task WhenUploadAsyncIsCalled()
         {
-<<<<<<< HEAD
-            var lineToUpload = "some crazy text";
-
-            var byteArray = Encoding.ASCII.GetBytes(lineToUpload);
-            var stream = new MemoryStream(byteArray);
-
-            await _documentStorage.UploadStreamAsync("b.txt", stream);
-=======
             await UploadAsyncIsCalled("a.txt");
->>>>>>> d21f08eb
         }
 
         [Fact]
