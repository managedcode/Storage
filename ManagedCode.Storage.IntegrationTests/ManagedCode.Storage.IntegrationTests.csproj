<Project Sdk="Microsoft.NET.Sdk">

    <PropertyGroup>
        <TargetFramework>net7.0</TargetFramework>
        <ImplicitUsings>enable</ImplicitUsings>
        <Nullable>enable</Nullable>
        <GenerateProgramFile>false</GenerateProgramFile>
        <IsPackable>false</IsPackable>
    </PropertyGroup>

    <ItemGroup>
        <PackageReference Include="FluentAssertions" Version="6.12.0" />
        <PackageReference Include="Microsoft.AspNetCore.Mvc.Testing" Version="7.0.12" />
        <PackageReference Include="Microsoft.AspNetCore.SignalR.Client" Version="7.0.12" />
        <PackageReference Include="Microsoft.AspNetCore.TestHost" Version="7.0.12" />
        <PackageReference Include="Microsoft.NET.Test.Sdk" Version="17.3.2" />
        <PackageReference Include="Testcontainers.Azurite" Version="3.5.0" />
        <PackageReference Include="xunit" Version="2.4.2" />
        <PackageReference Include="xunit.runner.visualstudio" Version="2.4.5">
            <IncludeAssets>runtime; build; native; contentfiles; analyzers; buildtransitive</IncludeAssets>
            <PrivateAssets>all</PrivateAssets>
        </PackageReference>
        <PackageReference Include="coverlet.collector" Version="3.1.2">
            <IncludeAssets>runtime; build; native; contentfiles; analyzers; buildtransitive</IncludeAssets>
            <PrivateAssets>all</PrivateAssets>
        </PackageReference>
    </ItemGroup>

    <ItemGroup>
<<<<<<< HEAD
      <ProjectReference Include="..\ManagedCode.Storage.Core\ManagedCode.Storage.Core.csproj" />
=======
      <ProjectReference Include="..\ManagedCode.Storage.Aws\ManagedCode.Storage.Aws.csproj" />
      <ProjectReference Include="..\ManagedCode.Storage.Azure\ManagedCode.Storage.Azure.csproj" />
      <ProjectReference Include="..\ManagedCode.Storage.Core\ManagedCode.Storage.Core.csproj" />
      <ProjectReference Include="..\ManagedCode.Storage.FileSystem\ManagedCode.Storage.FileSystem.csproj" />
      <ProjectReference Include="..\ManagedCode.Storage.Google\ManagedCode.Storage.Google.csproj" />
      <ProjectReference Include="..\ManagedCode.Storage.Server\ManagedCode.Storage.Server.csproj" />
>>>>>>> ed83afdc
    </ItemGroup>

</Project><|MERGE_RESOLUTION|>--- conflicted
+++ resolved
@@ -27,16 +27,12 @@
     </ItemGroup>
 
     <ItemGroup>
-<<<<<<< HEAD
-      <ProjectReference Include="..\ManagedCode.Storage.Core\ManagedCode.Storage.Core.csproj" />
-=======
       <ProjectReference Include="..\ManagedCode.Storage.Aws\ManagedCode.Storage.Aws.csproj" />
       <ProjectReference Include="..\ManagedCode.Storage.Azure\ManagedCode.Storage.Azure.csproj" />
       <ProjectReference Include="..\ManagedCode.Storage.Core\ManagedCode.Storage.Core.csproj" />
       <ProjectReference Include="..\ManagedCode.Storage.FileSystem\ManagedCode.Storage.FileSystem.csproj" />
       <ProjectReference Include="..\ManagedCode.Storage.Google\ManagedCode.Storage.Google.csproj" />
       <ProjectReference Include="..\ManagedCode.Storage.Server\ManagedCode.Storage.Server.csproj" />
->>>>>>> ed83afdc
     </ItemGroup>
 
 </Project>