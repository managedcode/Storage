--- conflicted
+++ resolved
@@ -1,4 +1,4 @@
-﻿using System;
+using System;
 using System.IO;
 using System.Threading;
 using System.Threading.Tasks;
@@ -20,7 +20,6 @@
     ///     This includes the file name, progress percentage, total bytes, transferred bytes, elapsed time, remaining time, speed, and any error message.
     /// </remarks>
     event EventHandler<ProgressStatus> OnProgressStatusChanged;
-<<<<<<< HEAD
 
     Task<Result<BlobMetadata>> UploadFile(Stream stream, string apiUrl, string contentName, CancellationToken cancellationToken = default);
     Task<Result<BlobMetadata>> UploadFile(FileInfo fileInfo, string apiUrl, string contentName, CancellationToken cancellationToken = default);
@@ -30,11 +29,6 @@
     Task<Result<LocalFile>> DownloadFile(string fileName, string apiUrl, string? path = null, CancellationToken cancellationToken = default);
 }
 
-=======
-}
-
-
->>>>>>> 0c6eaf69
 public record ProgressStatus(
     string File, 
     float Progress,
